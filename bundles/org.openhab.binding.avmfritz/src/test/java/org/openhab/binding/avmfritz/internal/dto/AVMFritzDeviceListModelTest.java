--- conflicted
+++ resolved
@@ -1020,11 +1020,6 @@
         AVMFritzDiscoveryService discoveryService = mock(AVMFritzDiscoveryService.class);
         bridgeHandler.registerStatusListener(discoveryService);
 
-<<<<<<< HEAD
-        // doCallRealMethod().when(thingHandler0).onDeviceUpdated(any(), any());
-
-=======
->>>>>>> 81d5fc90
         bridgeHandler.onDeviceListAdded(devices.getDevicelist());
 
         verify(thingHandler0, times(1)).onDeviceUpdated(any(), any());
