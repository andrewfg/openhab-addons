# This is the default configuration file, which comes with every openHAB distribution.
# You should do a copy of it with the name 'openhab.cfg' and configure your personal
# settings in there. This way you can be sure that they are not overwritten, if you
# update openHAB one day.


####################################################################################### 
#####                        General configurations                               #####
####################################################################################### 

# Configuration folders (must exist as a subdirectory of "configurations"; the value
# tells the number of seconds for the next scan of the directory for changes. A
# value of -1 deactivates the scan).
# A comma separated list can follow after the refresh value. This list defines a filter
# for valid file extensions for the models.
folder:items=10,items
folder:sitemaps=10,sitemap
folder:rules=10,rules
folder:scripts=10,script
folder:persistence=10,persist

# configures the security options. The following values are valid:
# ON = security is switched on generally
# OFF = security is switched off generally
# EXTERNAL = security is switched on for external requests 
#            (e.g. originating from the Internet) only
# (optional, defaults to 'OFF')
#security:option=

# the Netmask to define a range of internal IP-Addresses which doesn't require
# authorization (optional, defaults to '192.168.1.0/24')
#security:netmask=

# The name of the default persistence service to use
persistence:default=rrd4j

# The refresh interval for the main configuration file. A value of '-1' 
# deactivates the scan (optional, defaults to '-1' hence scanning is deactivated)
#mainconfig:refresh=


####################################################################################### 
#####                       Action configurations                                 #####
####################################################################################### 

######################## Mail Action configuration ####################################
#
# The SMTP server hostname, e.g. "smtp.gmail.com"
#mail:hostname=

# the SMTP port to use (optional, defaults to 25 (resp. 587 for TLS))
#mail:port=

# the username and password if the SMTP server requires authentication
#mail:username=
#mail:password=

# The email address to use for sending mails
#mail:from=

# set to "true", if TLS should be used for the connection
# (optional, defaults to false)
#mail:tls=

# set to "true", if POP before SMTP (another authentication mechanism)
# should be enabled. Username and Password are taken from the above
# configuration (optional, default to false)
#mail:popbeforesmtp=

########################## XMPP Action configuration ##################################
#
# The XMPP server to use, e.g. "jabber.org", "talk.google.com" or "talkx.l.google.com"
#xmpp:servername=

# The XMPP Proxyserver to use, e.g. "gmail.com"
#xmpp:proxy=

# the server port to use (optional, defaults to 5222)
#xmpp:port=

# the username and password for the sending XMPP account
#xmpp:username=
#xmpp:password=

# a comma separated list of users that are allowed to use the XMPP console
#xmpp:consoleusers=

########################## Prowl Action configuration #################################
#
# the apikey for authentication (generated on the Prowl website)
#prowl:apikey=

# the default priority of a Prowl notifications (optional, defaults to '0')
#prowl:defaultpriority=

# the url of the Prowl public api
# (optional, defaults to 'https://prowl.weks.net/publicapi/') 
#prowl:url=

########################### Twitter Action configuration ##############################
#
# The ConsumerKey, ConsumerSecret combination (optional, defaults to official Twitter-App
# Key-Secret-Combination)
#twitter:key=
#twitter:secret=

# Flag to enable/disable the Twitter client (optional, defaults to 'false')
#twitter:enabled=

#################### Notify my Android (NAM) Action configuration #####################
#
# The timeout for the communication with the NMA service (optional, defaults
# to 10000 milliseconds)
#nma:timeout=

# If you have a developerKey from NMA you can set it here, but this completely optional
#nma:developerKey=

# The default api key to send messages to. Api keys can be created in your accounts dashboard.
#nma:apiKey=

# The application name which NMA will show (optional, defaults to 'openHAB').
#nma:appName=

# The priority to use for messages if not specified otherwise. Can range from
# -2 (lowest) to 2 (highest)
#nma:defaultPriority=

# The URL to attach to NMA messages by default  if not specified otherwise. Can be left empty.
#nma:defaultUrl=


####################################################################################### 
#####                   I/O component configurations                              #####
####################################################################################### 

########################## Google Calendar configuration ##############################
#
# the username and password for Google Calendar Account
#gcal:username=
#gcal:password=

# the url of the calendar feed
#gcal:url=

# refresh interval in milliseconds (optional, defaults to 900000 [15 minutes])
#gcal:refresh=

############################# Dropbox configuration ###################################
#
# Operates the Synchronizer in fake mode which avoids up- or downloading files to and from Dropbox.
# This is meant as testMode for the filter settings (optional, defaults to false)
#dropbox:fakemode=

# the up- and download interval as Cron-Expression. See the Quartz-Tutorial
# http://quartz-scheduler.org/documentation/quartz-2.x/tutorials/tutorial-lesson-06
# for more information on how to use them best (optional, defaults to '0 0/5 * * * ?'
# which means every 5 minutes)
#dropbox:uploadInterval=
#dropbox:downloadInterval=

# the AppKey, AppSecret combination (optional, defaults to official Dropbox-App
# Key-Secret-Combination)
#dropbox:appkey=
#dropbox:appsecret=

# defines the mode how files are synchronized with dropbox. Valid SyncModes are
# 'DROPBOX_TO_LOCAL', 'LOCAL_TO_DROPBOX' and 'BIDIRECTIONAL' (optional, defaults
# to 'LOCAL_TO_DROPBOX')
#dropbox:syncmode=

# the base directory to synchronize with openHAB, configure 'filter' to select
# files (optional, defaults to '.')
#dropbox:contentdir=

# defines a comma separated list of regular expressions which matches the 
# filenames to upload to Dropbox (optional, defaults to '/configurations/.*,
# /logs/.*, /etc/.*')
#dropbox:uploadfilter=

# defines a comma separated list of regular expressions which matches the 
# filenames to download from Dropbox (optional, defaults to '/configurations/.*')
#dropbox:downloadfilter=

############################# MaryTTS configuration ###################################
#
# the default voice used by the MaryTTS engine. Available voices are: bits1-hsmm 
# (german, female), bits3-hsmm (german, male), cmu-slt-hsmm (english, male) (optional,
# defaults to the systems' default voice or the first available voice)
#marytts:voice=


####################################################################################### 
#####                      Persistence configurations                             #####
####################################################################################### 

######################## Open.Sen.se Persistence Service ##############################
#
# the url of the Open.Sen.se public api (optional, defaults to 
# 'http://api.sen.se/events/?sense_key=') 
#sense:url=

# the Open.Sen.se API-Key for authentication (generated on the Open.Sen.se website)
#sense:apikey=

######################### Logging Persistence Service #################################
#
# the logback encoder pattern to use to write log entries
# see http://logback.qos.ch/manual/layouts.html#ClassicPatternLayout for all options
# the item name is available as the "logger" name, the state as the "msg"
logging:pattern=%date{ISO8601} - %-25logger: %msg%n

########################### Db4o Persistence Service ##################################
#
# the backup interval as Cron-Expression (optional, defaults to '0 0 1 * * ?' 
# which means every morning at 1 o'clock)
#db4o:backupinterval=
	
# the commit interval in seconds (optional, default to '5')
#db4o:commitinterval=

# the amount of backup files allowed in DB_FOLDER_NAME (optional, defaults
# to '7')
#db4o:maxbackups=

############################ SQL Persistence Service ##################################
#
# the JDBC driver class like 'com.mysql.jdbc.Driver' or 'org.postgresql.Driver'
#sql:driverClass=

# the database url like 'jdbc:mysql://<host>:<port>/<user>'
sql:url=

# the database user
#sql:user=

# the database password
#sql:password=

############################ Cosm Persistence Service #################################
#
# the url of the Cosm feed (optional, defaults to 'http://api.cosm.com/v2/feeds/') 
#cosm:url=

# the Cosm API-Key for authentication (generated on the Cosm website)
#cosm:apikey=

############################ GCal Persistence Service #################################
#
# the username and password for Google Calendar Account
#gcal-persistence:username=
#gcal-persistence:password=

# the url of the calendar feed
#gcal-persistence:url=

# the offset (in days) new calendar entries will be created in future (optional,
# defaults to 14)
#gcal-persistence:offset=

# the base script which is written to the newly created Calendar-Events by
# the GCal-based presence simulation. It must contain two format markers '%s'.
# The first marker represents the Item to send the command to and the second
# represents the State (optional, defaults to 
# '> if (PresenceSimulation.state == ON) sendCommand(%s,%s)')
#gcal-persistence:executescript=

################################# MQTT Persistence #########################################
#
# Name of the broker as defined in the section MQTT Transport
# mqtt-persistence:broker=

# The MQTT topic to which the persistence messages should be sent.
# mqtt-persistence:topic=

# A string representing the persistence message content.
# mqtt-persistence:message=


#######################################################################################
#####                        Binding configurations                               #####
#######################################################################################

################################ KNX Binding ##########################################
#
# KNX gateway IP address 
# (optional, if serialPort or connection type 'ROUTER' is specified)
#knx:ip=

# KNX IP connection type. Could be either TUNNEL or ROUTER (optional, defaults to TUNNEL)
# Note: If you cannot get the ROUTER mode working (even if it claims it is connected), 
# use TUNNEL mode instead with setting both the ip of the KNX gateway and the localIp.
#knx:type=

# KNX gateway port (optional, defaults to 3671)
#knx:port=

# Local endpoint to specify the multicast interface, no port is used (optional)
#knx:localIp=

# Serial port of FT1.2 KNX interface (ignored, if ip is specified)
# Valid values are e.g. COM1 for Windows and /dev/ttyS0 or /dev/ttyUSB0 for Linux
#knx:serialPort=

# Pause in milliseconds between two read requests on the KNX bus during
# initialization (optional, defaults to 50)
#knx:pause=

# Timeout in milliseconds to wait for a response from the KNX bus (optional, 
# defaults to 10000)
#knx:timeout

# Number of read retries while initialization items from the KNX bus (optional,
# defaults to 3)
#knx:readRetries

# Seconds between connect retries when KNX link has been lost
# 0 means never retry, it will only reconnect on next write or read request
# Note: without periodic retries all events will be lost up to the next read/write
#       request
# (optional, default is 0)
#knx:autoReconnectPeriod=30

############################# Bluetooth Binding #######################################
#
# Bluetooth refresh rate in seconds 
# (defines, how often a new device detection scan is performed)
#bluetooth:refresh=20

############################## OneWire Binding ########################################
#
# OwServer IP address 
#onewire:ip=

# OwServer Port (optional, defaults to 4304)
#onewire:port=

# refresh interval in milliseconds (optional, defaults to 60000)
#onewire:refresh=

# the retry count in case no valid value was returned 
# upon read (optional, defaults to 3)
#onewire:retry=

# defines which temperature scale owserver should return temperatures in. Valid
# values are CELSIUS, FAHRENHEIT, KELVIN, RANKIN (optional, defaults to CELSIUS).
#onewire:tempscale=

########################### NetworkHealth Binding #####################################
#
# Default timeout in milliseconds if none is specified in binding configuration
# (optional, default to 5000)
#networkhealth:timeout=

# refresh interval in milliseconds (optional, default to 60000)
#networkhealth:refresh=

############################### HTTP Binding ##########################################
#
# timeout in milliseconds for the http requests (optional, defaults to 5000)
#http:timeout=

# the interval in milliseconds when to find new refresh candidates
# (optional, defaults to 1000)
#http:granularity=

# configuration of the first cache item
# http:<id1>.url=
# http:<id1>.updateInterval=

# configuration of the second cache item  
# http:<id2>.url=
# http:<id2>.updateInterval=

############################# Fritz!Box Binding #######################################
#
# Please note: To be able to connect to the monitor port, the "CallMonitor" must be
# activated by dialing "#96*5*" once on a telephone that is connected to the Fritz!Box.

# IP address of Fritz!Box to connect to
#fritzbox:ip=fritz.box

############################### Asterisk Binding ######################################
#
# Please note: The Asterisk Management Interface (AMI) has to be activated in the
# manager.conf file of your Asterisk PBX.

# hostname of the AMI
#asterisk:host=

# the username and password to login to the AMI
#asterisk:username=
#asterisk:password=

################################ NTP Binding ##########################################
#
# refresh interval in milliseconds (optional, defaults to 900000 [15 minutes])
#ntp:refresh=

# the hostname of the timeserver
ntp:hostname=ptbtime1.ptb.de

################################ MPD Binding ##########################################
#
# Host and port of the first MPD to control 
# mpd:<player-id-1>.host=
# mpd:<player-id-1>.port=

# The password to authenticate against the MPD server (optional, can be null to
# indicate that no authentication is required)
# mpd:<player-id-1>.password=

# Host and port of the second MPD to control 
# mpd:<player-id-2>.host=
# mpd:<player-id-2>.port=

# The password to authenticate against the MPD server (optional, can be null to
# indicate that no authentication is required)
# mpd:<player-id-2>.password=

################################ VDR Binding ##########################################
#
# Host and port of the first VDR to control 
# vdr:<vdr-id-1>.host=
# vdr:<vdr-id-1>.port=6419

# Host and port of the second VDR to control 
# vdr:<vdr-id-2>.host=
# vdr:<vdr-id-2>.port=6419

################################ SNMP Binding #########################################
#
# Listening Port (optional, defaults to '162')
#snmp:port=

# The SNMP community to listen to (optional, defaults to 'public')
#snmp:community=

# The SNMP retry timeout (in milliseconds). Defaults to 1500.
# Sets the number of milliseconds between retries.
#snmp:timeout=

# The SNMP number of retries. Defaults to 0.
# Sets the number of retries before aborting the request.
#snmp:retries=

######################## Novelan (Siemens) Heatpump Binding ###########################
#
# IP address of the Novelan (Siemens) Heatpump to connect to
#novelanheatpump:ip=

# refresh interval in milliseconds (optional, defaults to 60000)
#novelanheatpump:refresh=

############################### Cups Binding ##########################################
#
# CupsServer IP address or Host name
#cups:host=

# CupsServer Port (optional, defaults to 631)
#cups:port=

# refresh interval in milliseconds (optional, defaults to 60000)
#cups:refresh=

############################ IHC / ELKO LS Binding ####################################
#
# Controller IP address
#ihc:ip=

# Username and password for Controller
#ihc:username=
#ihc:password=

# Timeout for controller communication
#ihc:timeout=5000

############################## Plugwise Binding #######################################
#
# "stick" is reserved plug wise id
#plugwise:stick.port=

# "circleplus" is reserved plug wise id
#plugwise:circleplus.mac= 

#plugwise:<plugwise-id-1>.mac=

############################### Modbus Binding ########################################
#
# sets refresh interval to Modbus polling service. 
# Value in milliseconds (optional, defaults to 200)
#modbus:poll=

# host (mandatory)
#modbus:slave1.host=

# The data type, can be "coil" "discrete" "holding" "input"
#modbus:slave1.type=

# the TCP port (optional, defaults to '502')
#modbus:slave1.port=

# The slave id (optional, defaults to '1')
#modbus:slave1.id=

# The slave start address (optional, defaults to '0')
#modbus:slave1.start=

# The number of data item to read
# (optional, defaults to '0' - but set it to something meaningful)
#modbus:slave1.length=

############################### PLC Bus Binding #######################################
#
# PLCBus adapter serial port
#plcbus:port=

################################# DMX Binding #########################################
#
# The combined connection String, e.g. 'localhost:9010' (optional, defaults to
# 'localhost:9010' or 'localhost:9020' depending on the choosen connection type)
#dmx:connection=

############################### Philips Hue Binding ###################################
#
# IP address of Hue Bridge (optional, default is auto-discovery)
#hue:ip=

# Default secret key for the pairing of the Philips Hue Bridge.
# It has to be between 10-40 (alphanumeric) characters 
# This may be changed by the user for security reasons.
hue:secret=openHABRuntime

################################ RFXCOM Binding #######################################
#
# Serial port of RFXCOM interface
# Valid values are e.g. COM1 for Windows and /dev/ttyS0 or /dev/ttyUSB0 for Linux
#rfxcom:serialPort=

# Set mode command for controller (optional)
# E.g. rfxcom:setMode=0D000000035300000C2F00000000 
#rfxcom:setMode=

############################## Pulseaudio Binding #####################################
#
# PulseaudioServer IP address 
#pulseaudio:Main.host=

# PulseaudioServer Port (optional, defaults to 4712)
#pulseaudio:Main.port=

############################### Homematic Binding #####################################
#
# Hostname / IP address of the Homematic CCU
#homematic:host=

# Hostname / IP address for the callback server (optional, default is auto-discovery)
# This is normally the IP / hostname of the local host 
# (but not "localhost" or "127.0.0.1"). 
#homematic:callback.host=

# Port number for the callback server. (optional, defaults to 9123)
#homematic:callback.port=

################################ Koubachi Binding #####################################
#
# refresh interval in milliseconds (optional, defaults to 900000ms, 15m)
#koubachi:refresh

# The URL of the Device list  (optional, defaults to 
# 'https://api.koubachi.com/v2/user/smart_devices?user_credentials=%1$s&app_key=%2$s')
#koubachi:deviceurl

# The URL of the Plant list  (optional, defaults to 
# 'https://api.koubachi.com/v2/plants?user_credentials=%1$s&app_key=%2$s')
#koubachi:planturl

# The single access token configured at http://labs.kpubachi.com
#koubachi:credentials

# The personal appKey configured at http://labs.koubachi.com
#koubachi:appkey

################################ Sonos Binding ########################################
#
# Host and port of the first VDR to control 
#sonos:office.udn=RINCON_000XXXXXXXXX01400
#sonos:living.udn=RINCON_000YYYYYYYYY01400

################################ SAMSUNG TV Binding ###################################
#
# Host of the first TV to control 
# samsungtv:<TVid1>.host=
# Port of the TV to control (optional, defaults to 55000)
# samsungtv:<TVid1>.port=

# Host of the second TV to control 
# samsungtv:<TVid2>.host=
# Port of the TV to control (optional, defaults to 55000)
# samsungtv:<TVid2>.port=

################################# Onkyo  Binding ######################################
#
# Host of the first Onkyo device to control 
# onkyo:<OnkyoId1>.host=
# Port of the Onkyo to control (optional, defaults to 60128)
# onkyo:<OnkyoId1>.port=

# Host of the second Onkyo device to control 
# onkyo:<OnkyoId2>.host=
# Port of the Onkyo to control (optional, defaults to 60128)
# onkyo:<OnkyoId2>.port=

################################ OpenSprinkler Binding ################################
#
# The type of OpenSprinkler connection to make (optional, defaults to 'gpio').
# There are two valid options:
#
# gpio: this mode is only applicable when running OpenHAB on a Raspberry Pi, which 
#       is connected directly to an OpenSprinkler Pi. In this mode the communication
#       is directly over the GPIO pins of the Raspberry Pi
# http: this mode is applicable to both OpenSprinkler and OpenSprinkler Pi, as long as
#       they are running the interval program. Realistically though if you have an
#       OpenSprinkler Pi, it makes more sense to directly connect via gpio mode.
# openSprinkler:mode=

# If the http mode is used, you need to specify the url of the internal program,
# and the password to access it. By default the password is 'opendoor'.
# openSprinkler:httpUrl=http://localhost:8080/
# openSprinkler:httpPassword=opendoor

# The number of stations available. By default this is 8, but for each expansion board
# installed this number will can be incremented by 8 (optional, defaults to 8).
# openSprinkler:numberOfStations=

############################ Epson Projector Binding ##################################
#
# Serial port or Host and port of the first Epson projector to control 
# epsonprojector:<devId1>.serialPort=
# epsonprojector:<devId1>.host=
# Port of the Epson projector to control (optional, defaults to 60128)
# epsonprojector:<devId1>.port=

# Serial port or Host and port of the second Epson projector to control 
# epsonprojector:<devId2>.serialPort=
# epsonprojector:<devId2>.host=
# Port of the Epson projector to control (optional, defaults to 60128)
# epsonprojector:<devId2>.port=

################################# Zehnder ComfoAir ####################################
#
# Serial port of the Zehnder ComfoAir to connect to
#comfoair:port=/dev/ttyS0

# refresh interval in milliseconds (optional, defaults to 60000)
#comfoair:refresh=

############################### EDS OWSever Binding ###################################
#
# Host of the first OWServer device to control 
# owserver:<serverId1>.host=

# Host of the second OWServer device to control 
# owserver:<serverId2>.host=

################################ digitalSTROM Binding #################################
#
# URI of the digitalSTROM server (dSS)
# digitalstrom:uri=https://dss.local:8080

# Connect timeout (defaults to 4000 ms)
#digitalstrom:connectTimeout=

# Connect timeout (defaults to 10000 ms)
#digitalstrom:readTimeout=

# to login without a user and password; loginToken must be enabled once
#digitalstrom:loginToken=

# to login with username and password; default user is dssadmin and default password
# is dssadmin if you have loginToken and username with password the loginToken will 
# be prefered by default
#digitalstrom:user=
#digitalstrom:password=

################################## Squeezebox Binding #################################
#
# Host of the first Squeezebox device to control 
#squeeze:<boxId1>.host=
# Port of cli interface of the first Squeezebox device to control 
# (optional, defaults to 9090)
#squeeze:<boxId1>.cliport=
# Webport interface of the first Squeezebox device to control (optional, 
# defaults to 9000)
#squeeze:<boxId1>.webport=

# Host of the second Squeezebox device to control 
#squeeze:<boxId2>.host=
# Port of cli interface of the second Squeezebox device to control (optional, 
# defaults to 9090)
#squeeze:<boxId2>.cliport=
# Webport interface of the second Squeezebox device to control (optional, 
# defaults to 9000)
#squeeze:<boxId2>.webport=

################################### Milight Binding ###################################
#
# Host of the first Milight bridge to control 
#milight:<MilightId1>.host=
# Port of the bridge to control (optional, defaults to 50000)
#milight:<MilightId1>.port=
#
# Host of the second Milight bridge to control 
#milight:<MilightId2>.host=
# Port of the bridge to control (optional, defaults to 50000)
#milight:<MilightId2>.port=

############################### Systeminfo Binding ####################################
#
# Interval in milliseconds when to find new refresh candidates
# (optional, defaults to 1000)
#systeminfo:granularity=

# Data Storage Unit, where B=Bytes, K=kB, M=MB, T=TB (optional, defaults to M)
#systeminfo:units=

################################### PiFace Binding ####################################
#
# Watchdog polling interval (optional, defaults to 60000)
#piface:watchdog.interval=

# Host of the first Raspberry PI carrying a PiFace board 
#piface:<piface-id1>.host=
# Port of the Piface listener of the first RasPi (optional, defaults to 15432)
#piface:<piface-id1>.listenerport=
# Port of the Piface monitor of the first RasPi (optional, defaults to 15433)
#piface:<piface-id1>.monitorport=
# Socket timeout when sending packets to the first RasPi (optional, defaults to 1000ms)
#piface:<piface-id1>.sockettimeout=
# Number of retry attempts before failing a packet for the first RasPi (optional, defaults to 3)
#piface:<piface-id1>.maxretries=


############################# Fritz AHA Binding #######################################
#
# refresh interval in milliseconds (optional, defaults to 10000)
#fritzaha:refresh=

# Binding supports multiple AHA hosts (e.g. FRITZ!Box, Fritz!Powerline 546E). Format is
# fritzaha:<hostID>.<option>=<value>, where hostID is up to user choice

# Host name of the first AHA host (e.g. fritz.box)
#fritzaha:<hostID1>.host=
# Port of the first AHA host (optional, defaults to protocol-specific default port)
#fritzaha:<hostID1>.port=
# Protocol to connect to web interface. Supports https and http.
# Use of https requires SSL certificate to be trusted by the JRE.
# (optional, defaults to http)
#fritzaha:<hostID1>.protocol=
# Username of the first AHA host. User must have HomeAuto permissions.
# (optional for local networks, required for remote access)
#fritzaha:<hostID1>.username=
# Password of the first AHA host's web interface. 
# (optional, but required if password is set in host)
#fritzaha:<hostID1>.password=

############################## Tinkerforge  Binding ###################################
#
# IP addresses / Hostnames  of the hosts running the brickd (optional port 
# separated by a colon, defaults to 4223) 
# tinkerforge:hosts=

######################## NIBE HEAT PUMP Binding #######################################
#
# UDP port of the Heatpump Monitor (optional, defaults to 9999)
#nibeheatpump:udpPort=

# Switch on the Nibe HeatPump Simulator (for testing purpose only)
#nibeheatpump:simulate=true

################################ Z-Wave  Binding ######################################
#
# The Z-Wave controller port. Valid values are e.g. COM1 for Windows and /dev/ttyS0 or
# /dev/ttyUSB0 for Linux
#zwave:port=

# Z-Wave binding refresh value (optional, defaults to 10000)
#zwave:refresh=
# Z-Wave binding refresh interval threshold (optional, defaults to every 6 times)
#zwave:refreshThreshold=

################################ Nikobus Binding ######################################
#
# Serial Port connected to pc-link. Valid values are e.g. COM1 for Windows and /dev/ttyS0 or
# /dev/ttyUSB0 for Linux
#nikobus:serial.port=

# Directory path where the command cache file should be created.  
# Optional. Defaults to the users' home directory.
#nikobus:cache.location=

# Perform a module status query every x seconds (optional, defaults to 600 (10 minutes)). 
#nikobus:refresh=

################################# EnOcean Binding #####################################
#
# EnOcean USB adapter serial port
#enocean:serialPort=

################################# MQTT Transport ######################################
#
# Define your MQTT broker connections here for use in the MQTT Binding or MQTT
# Persistence bundles. Replace <broker> with a id you choose.
#

# URL to the MQTT broker, e.g. tcp://localhost:1883 or ssl://localhost:8883
#mqtt:<broker>.url=tcp://<host>:1883

# Optional. Client id (max 23 chars) to use when connecting to the broker.
# If not provided a default one is generated.
#mqtt:<broker>.clientId=<clientId>

# Optional. User id to authenticate with the broker.
# mqtt:<broker>.user=<user>

# Optional. Password to authenticate with the broker.
#mqtt:<broker>.pwd=<password>

# Optional. Set the quality of service level for sending messages to this broker. 
# Possible values are 0 (Deliver at most once),1 (Deliver at least once) or 2 
# (Deliver exactly once). Defaults to 0.
#mqtt:<broker>.qos=<qos>

# Optional. True or false. Defines if the broker should retain the messages sent to
# it. Defaults to false.
#mqtt:<broker>.retain=<retain>

# Optional. True or false. Defines if messages are published asynchronously or
# synchronously. Defaults to true.
#mqtt:<broker>.async=<async>

################################# TCP - UDP Binding ######################################
### all parameters can be applied to both the TCP and UDP binding unless specified otherwise

# Port to listen for incoming connections
#tcp:port=25001

# Cron-like string to reconnect remote ends, e.g for unstable connection or remote ends
#tcp:reconnectron='0 0 0 * * ?'

# Interval between reconnection attempts when recovering from a communication error, in seconds
#tcp:retryinterval=5

# Queue data whilst recovering from a connection problem (TCP only)
#tcp:queue=true

# Maximum buffer size whilst reading incoming data
#tcp:buffersize=1024

# Share connections within the Item binding configurations
#tcp:itemsharedconnections=true

# Share connections between Item binding configurations
#tcp:bindingsharedconnections=true

# Share connections between inbound and outbound connections
#tcp:directionssharedconnections=false

# Allow masks in ip:port addressing, e.g. 192.168.0.1:* etc
#tcp:addressmask=true

# Pre-amble that will be put in front of data being sent
#tcp:preamble=''

# Post-amble that will be appended to data being sent
#tcp:postamble='\r\n'

# Perform all write/read (send/receive) operations in a blocking mode, e.g. the binding will wait for a reply from the remote
# end after data has been sent
#tcp:blocking=false

# timeout, in milliseconds, to wait for a reply when initiating a blocking write/read operation
#tcp:timeout=3000

# Update the status of Items using the response received from the remote end (if the remote end sends replies to commands)
#tcp:updatewithresponse=true

<<<<<<< HEAD
# Timeout, in milliseconds, to wait when "Selecting" IO channels ready for communication
#tcp:selecttimeout=1000


################################ MAX!Cube Binding ##########################################
#
# MAX!Cube LAN gateway IP address 
maxcube:ip=192.168.0.222
# MAX!Cube port (Optional, default to 62910)
#maxcube:port=62910
# MAX!Cube refresh interval in ms (Optional, default to 10000)
#maxcube:refreshInterval=10000
=======
# Timeout - or 'refresh interval', in milliseconds, of the worker thread
tcp:refreshinterval=250
>>>>>>> upstream/master<|MERGE_RESOLUTION|>--- conflicted
+++ resolved
@@ -885,10 +885,11 @@
 # Update the status of Items using the response received from the remote end (if the remote end sends replies to commands)
 #tcp:updatewithresponse=true
 
-<<<<<<< HEAD
 # Timeout, in milliseconds, to wait when "Selecting" IO channels ready for communication
 #tcp:selecttimeout=1000
 
+# Timeout - or 'refresh interval', in milliseconds, of the worker thread
+tcp:refreshinterval=250
 
 ################################ MAX!Cube Binding ##########################################
 #
@@ -898,7 +899,3 @@
 #maxcube:port=62910
 # MAX!Cube refresh interval in ms (Optional, default to 10000)
 #maxcube:refreshInterval=10000
-=======
-# Timeout - or 'refresh interval', in milliseconds, of the worker thread
-tcp:refreshinterval=250
->>>>>>> upstream/master