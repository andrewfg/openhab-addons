--- conflicted
+++ resolved
@@ -1068,7 +1068,6 @@
 # Optional, specify the number of input and output ports for a given HDanywhere matrix
 #hdanywhere:192.168.0.88.ports=4
 
-<<<<<<< HEAD
 #################################Omnilink##################################################
 #
 #Enter the port (4369) host ip or name and the two crypto keys for your omni panel.  The
@@ -1083,7 +1082,7 @@
 omnilink:key1=00:AA:BB:CC:DD:EE:FF:11
 omnilink:key2=00:AA:BB:CC:DD:EE:FF:11
 omnilink:generateItems=true
-=======
+
 ####################### Freeswitch Action configuration ###############################
 #
 # Host or ip of your freeswitch server
@@ -1114,5 +1113,4 @@
 #irtrans:refreshinterval=250
 
 # Timeout, in milliseconds, to wait for a reply when sending a command (default is 1000)
-#irtrans:timeout=3000
->>>>>>> cad558d2
+#irtrans:timeout=3000